from factory import Factory
from time import gmtime
from uuid import uuid4
from xmodule.modulestore import Location
from xmodule.modulestore.django import modulestore
from xmodule.timeparse import stringify_time
from xmodule.modulestore.inheritance import own_metadata


def XMODULE_COURSE_CREATION(class_to_create, **kwargs):
    return XModuleCourseFactory._create(class_to_create, **kwargs)


def XMODULE_ITEM_CREATION(class_to_create, **kwargs):
    return XModuleItemFactory._create(class_to_create, **kwargs)


class XModuleCourseFactory(Factory):
    """
    Factory for XModule courses.
    """

    ABSTRACT_FACTORY = True
    _creation_function = (XMODULE_COURSE_CREATION,)

    @classmethod
    def _create(cls, target_class, *args, **kwargs):
        # This logic was taken from the create_new_course method in
        # cms/djangoapps/contentstore/views.py
        template = Location('i4x', 'edx', 'templates', 'course', 'Empty')
        org = kwargs.get('org')
        number = kwargs.get('number')
        display_name = kwargs.get('display_name')
        location = Location('i4x', org, number,
                            'course', Location.clean(display_name))

        store = modulestore('direct')

        # Write the data to the mongo datastore
        new_course = store.clone_item(template, location)

        # This metadata code was copied from cms/djangoapps/contentstore/views.py
        if display_name is not None:
            new_course.display_name = display_name

        new_course.start = gmtime()

        new_course.tabs = [{"type": "courseware"},
<<<<<<< HEAD
            {"type": "course_info", "name": "Course Info"},
            {"type": "discussion", "name": "Discussion"},
            {"type": "wiki", "name": "Wiki"},
            {"type": "progress", "name": "Progress"}]
=======
                           {"type": "course_info", "name": "Course Info"},
                           {"type": "discussion", "name": "Discussion"},
                           {"type": "wiki", "name": "Wiki"},
                           {"type": "progress", "name": "Progress"}]
>>>>>>> 90caa65b

        # Update the data in the mongo datastore
        store.update_metadata(new_course.location.url(), own_metadata(new_course))

        return new_course


class Course:
    pass


class CourseFactory(XModuleCourseFactory):
    FACTORY_FOR = Course

    template = 'i4x://edx/templates/course/Empty'
    org = 'MITx'
    number = '999'
    display_name = 'Robot Super Course'


class XModuleItemFactory(Factory):
    """
    Factory for XModule items.
    """

    ABSTRACT_FACTORY = True
    _creation_function = (XMODULE_ITEM_CREATION,)

    @classmethod
    def _create(cls, target_class, *args, **kwargs):
        """
        kwargs must include parent_location, template. Can contain display_name
        target_class is ignored
        """

        DETACHED_CATEGORIES = ['about', 'static_tab', 'course_info']

        parent_location = Location(kwargs.get('parent_location'))
        template = Location(kwargs.get('template'))
        display_name = kwargs.get('display_name')

        store = modulestore('direct')

        # This code was based off that in cms/djangoapps/contentstore/views.py
        parent = store.get_item(parent_location)
        dest_location = parent_location._replace(category=template.category, name=uuid4().hex)

        new_item = store.clone_item(template, dest_location)

        # replace the display name with an optional parameter passed in from the caller
        if display_name is not None:
            new_item.display_name = display_name

        store.update_metadata(new_item.location.url(), own_metadata(new_item))

        if new_item.location.category not in DETACHED_CATEGORIES:
            store.update_children(parent_location, parent.children + [new_item.location.url()])

        return new_item


class Item:
    pass


class ItemFactory(XModuleItemFactory):
    FACTORY_FOR = Item

    parent_location = 'i4x://MITx/999/course/Robot_Super_Course'
    template = 'i4x://edx/templates/chapter/Empty'
    display_name = 'Section One'<|MERGE_RESOLUTION|>--- conflicted
+++ resolved
@@ -46,17 +46,10 @@
         new_course.start = gmtime()
 
         new_course.tabs = [{"type": "courseware"},
-<<<<<<< HEAD
-            {"type": "course_info", "name": "Course Info"},
-            {"type": "discussion", "name": "Discussion"},
-            {"type": "wiki", "name": "Wiki"},
-            {"type": "progress", "name": "Progress"}]
-=======
                            {"type": "course_info", "name": "Course Info"},
                            {"type": "discussion", "name": "Discussion"},
                            {"type": "wiki", "name": "Wiki"},
                            {"type": "progress", "name": "Progress"}]
->>>>>>> 90caa65b
 
         # Update the data in the mongo datastore
         store.update_metadata(new_course.location.url(), own_metadata(new_course))
