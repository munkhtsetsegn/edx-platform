"""
Student Views
"""
import datetime
import json
import logging
import random
import re
import string       # pylint: disable=W0402
import urllib
import uuid
import time

from django.conf import settings
from django.contrib.auth import logout, authenticate, login
from django.contrib.auth.models import User
from django.contrib.auth.decorators import login_required
from django.contrib.auth.views import password_reset_confirm
from django.core.cache import cache
from django.core.context_processors import csrf
from django.core.mail import send_mail
from django.core.urlresolvers import reverse
from django.core.validators import validate_email, validate_slug, ValidationError
from django.core.exceptions import ObjectDoesNotExist
from django.db import IntegrityError, transaction
from django.http import (HttpResponse, HttpResponseBadRequest, HttpResponseForbidden,
                         HttpResponseNotAllowed, Http404)
from django.shortcuts import redirect
from django_future.csrf import ensure_csrf_cookie
from django.utils.http import cookie_date, base36_to_int, urlencode
from django.utils.translation import ugettext as _
from django.views.decorators.http import require_POST

from ratelimitbackend.exceptions import RateLimitException

from mitxmako.shortcuts import render_to_response, render_to_string

from course_modes.models import CourseMode
from student.models import (Registration, UserProfile, TestCenterUser, TestCenterUserForm,
                            TestCenterRegistration, TestCenterRegistrationForm,
                            PendingNameChange, PendingEmailChange,
                            CourseEnrollment, unique_id_for_user,
                            get_testcenter_registration, CourseEnrollmentAllowed)
from student.forms import PasswordResetFormNoActive

from certificates.models import CertificateStatuses, certificate_status_for_student

from xmodule.course_module import CourseDescriptor
from xmodule.modulestore.exceptions import ItemNotFoundError
from xmodule.modulestore.django import modulestore

from collections import namedtuple

from courseware.courses import get_courses, sort_by_announcement
from courseware.access import has_access

from external_auth.models import ExternalAuthMap
import external_auth.views

from bulk_email.models import Optout
<<<<<<< HEAD
from cme_registration.views import cme_register_user, cme_create_account
=======
>>>>>>> cbebb42c
import shoppingcart

import track.views

from dogapi import dog_stats_api
from pytz import UTC

log = logging.getLogger("mitx.student")
AUDIT_LOG = logging.getLogger("audit")

Article = namedtuple('Article', 'title url author image deck publication publish_date')


def csrf_token(context):
    """A csrf token that can be included in a form."""
    csrf_token = context.get('csrf_token', '')
    if csrf_token == 'NOTPROVIDED':
        return ''
    return (u'<div style="display:none"><input type="hidden"'
            ' name="csrfmiddlewaretoken" value="%s" /></div>' % (csrf_token))


def superuser_login_as(request, username):
    if not request.user.is_superuser:
        return HttpResponse('Permission denied')
    try:
        u1 = User.objects.get(username=username)
        u1.backend = 'django.contrib.auth.backends.ModelBackend'
    except User.DoesNotExist:
        return HttpResponse('User not found')
    logout(request)
    login(request, u1)
    return HttpResponse('You are now logged in as ' + username)


# NOTE: This view is not linked to directly--it is called from
# branding/views.py:index(), which is cached for anonymous users.
# This means that it should always return the same thing for anon
# users. (in particular, no switching based on query params allowed)
def index(request, extra_context={}, user=None):
    """
    Render the edX main page.

    extra_context is used to allow immediate display of certain modal windows, eg signup,
    as used by external_auth.
    """

    # The course selection work is done in courseware.courses.
    domain = settings.MITX_FEATURES.get('FORCE_UNIVERSITY_DOMAIN')  # normally False
    # do explicit check, because domain=None is valid
    if domain is False:
        domain = request.META.get('HTTP_HOST')

    courses = get_courses(user, domain=domain)
    courses = sort_by_announcement(courses)

    context = {'courses': courses}

    context.update(extra_context)
    return render_to_response('index.html', context)


def course_from_id(course_id):
    """Return the CourseDescriptor corresponding to this course_id"""
    course_loc = CourseDescriptor.id_to_location(course_id)
    return modulestore().get_instance(course_id, course_loc)

day_pattern = re.compile(r'\s\d+,\s')
multimonth_pattern = re.compile(r'\s?\-\s?\S+\s')


def _get_date_for_press(publish_date):
    # strip off extra months, and just use the first:
    date = re.sub(multimonth_pattern, ", ", publish_date)
    if re.search(day_pattern, date):
        date = datetime.datetime.strptime(date, "%B %d, %Y").replace(tzinfo=UTC)
    else:
        date = datetime.datetime.strptime(date, "%B, %Y").replace(tzinfo=UTC)
    return date


def press(request):
    json_articles = cache.get("student_press_json_articles")
    if json_articles is None:
        if hasattr(settings, 'RSS_URL'):
            content = urllib.urlopen(settings.PRESS_URL).read()
            json_articles = json.loads(content)
        else:
            content = open(settings.PROJECT_ROOT / "templates" / "press.json").read()
            json_articles = json.loads(content)
        cache.set("student_press_json_articles", json_articles)
    articles = [Article(**article) for article in json_articles]
    articles.sort(key=lambda item: _get_date_for_press(item.publish_date), reverse=True)
    return render_to_response('static_templates/press.html', {'articles': articles})


def process_survey_link(survey_link, user):
    """
    If {UNIQUE_ID} appears in the link, replace it with a unique id for the user.
    Currently, this is sha1(user.username).  Otherwise, return survey_link.
    """
    return survey_link.format(UNIQUE_ID=unique_id_for_user(user))


def cert_info(user, course):
    """
    Get the certificate info needed to render the dashboard section for the given
    student and course.  Returns a dictionary with keys:

    'status': one of 'generating', 'ready', 'notpassing', 'processing', 'restricted'
    'show_download_url': bool
    'download_url': url, only present if show_download_url is True
    'show_disabled_download_button': bool -- true if state is 'generating'
    'show_survey_button': bool
    'survey_url': url, only if show_survey_button is True
    'grade': if status is not 'processing'
    """
    if not course.has_ended():
        return {}

    return _cert_info(user, course, certificate_status_for_student(user, course.id))


def _cert_info(user, course, cert_status):
    """
    Implements the logic for cert_info -- split out for testing.
    """
    default_status = 'processing'

    default_info = {'status': default_status,
                    'show_disabled_download_button': False,
                    'show_download_url': False,
                    'show_survey_button': False}

    if cert_status is None:
        return default_info

    # simplify the status for the template using this lookup table
    template_state = {
        CertificateStatuses.generating: 'generating',
        CertificateStatuses.regenerating: 'generating',
        CertificateStatuses.downloadable: 'ready',
        CertificateStatuses.notpassing: 'notpassing',
        CertificateStatuses.restricted: 'restricted',
    }

    status = template_state.get(cert_status['status'], default_status)

    d = {'status': status,
         'show_download_url': status == 'ready',
         'show_disabled_download_button': status == 'generating', }

    if (status in ('generating', 'ready', 'notpassing', 'restricted') and
            course.end_of_course_survey_url is not None):
        d.update({
            'show_survey_button': True,
            'survey_url': process_survey_link(course.end_of_course_survey_url, user)})
    else:
        d['show_survey_button'] = False

    if status == 'ready':
        if 'download_url' not in cert_status:
            log.warning("User %s has a downloadable cert for %s, but no download url",
                        user.username, course.id)
            return default_info
        else:
            d['download_url'] = cert_status['download_url']

    if status in ('generating', 'ready', 'notpassing', 'restricted'):
        if 'grade' not in cert_status:
            # Note: as of 11/20/2012, we know there are students in this state-- cs169.1x,
            # who need to be regraded (we weren't tracking 'notpassing' at first).
            # We can add a log.warning here once we think it shouldn't happen.
            return default_info
        else:
            d['grade'] = cert_status['grade']

    return d


@ensure_csrf_cookie
def signin_user(request):
    """
    This view will display the non-modal login form
    """
    if request.user.is_authenticated():
        return redirect(reverse('dashboard'))

    context = {
        'course_id': request.GET.get('course_id'),
        'enrollment_action': request.GET.get('enrollment_action')
    }
    return render_to_response('login.html', context)


@ensure_csrf_cookie
def register_user(request, extra_context=None):
    """
    This view will display the non-modal registration form
    """
    if settings.MITX_FEATURES.get('USE_CME_REGISTRATION'):
        return cme_register_user(request, extra_context=extra_context)

    if request.user.is_authenticated():
        return redirect(reverse('dashboard'))

    context = {
        'course_id': request.GET.get('course_id'),
        'enrollment_action': request.GET.get('enrollment_action')
    }
    if extra_context is not None:
        context.update(extra_context)

    if context.get("extauth_domain", '').startswith(external_auth.views.SHIBBOLETH_DOMAIN_PREFIX):
        return render_to_response('register-shib.html', context)
    return render_to_response('register.html', context)


@login_required
@ensure_csrf_cookie
def dashboard(request):
    user = request.user

    # Build our courses list for the user, but ignore any courses that no longer
    # exist (because the course IDs have changed). Still, we don't delete those
    # enrollments, because it could have been a data push snafu.
    courses = []
    for enrollment in CourseEnrollment.enrollments_for_user(user):
        try:
            courses.append((course_from_id(enrollment.course_id), enrollment))
        except ItemNotFoundError:
            log.error("User {0} enrolled in non-existent course {1}"
                      .format(user.username, enrollment.course_id))

    course_optouts = Optout.objects.filter(user=user).values_list('course_id', flat=True)

    message = ""
    if not user.is_active:
        message = render_to_string('registration/activate_account_notice.html', {'email': user.email})

    # Global staff can see what courses errored on their dashboard
    staff_access = False
    errored_courses = {}
    if has_access(user, 'global', 'staff'):
        # Show any courses that errored on load
        staff_access = True
        errored_courses = modulestore().get_errored_courses()

    show_courseware_links_for = frozenset(course.id for course, _enrollment in courses
                                          if has_access(request.user, course, 'load'))

    cert_statuses = {course.id: cert_info(request.user, course) for course, _enrollment in courses}

    exam_registrations = {course.id: exam_registration_info(request.user, course) for course, _enrollment in courses}

    # get info w.r.t ExternalAuthMap
    external_auth_map = None
    try:
        external_auth_map = ExternalAuthMap.objects.get(user=user)
    except ExternalAuthMap.DoesNotExist:
        pass

    context = {'courses': courses,
               'course_optouts': course_optouts,
               'message': message,
               'external_auth_map': external_auth_map,
               'staff_access': staff_access,
               'errored_courses': errored_courses,
               'show_courseware_links_for': show_courseware_links_for,
               'cert_statuses': cert_statuses,
               'exam_registrations': exam_registrations,
               }

    return render_to_response('dashboard.html', context)


def try_change_enrollment(request):
    """
    This method calls change_enrollment if the necessary POST
    parameters are present, but does not return anything. It
    simply logs the result or exception. This is usually
    called after a registration or login, as secondary action.
    It should not interrupt a successful registration or login.
    """
    if 'enrollment_action' in request.POST:
        try:
            enrollment_response = change_enrollment(request)
            # There isn't really a way to display the results to the user, so we just log it
            # We expect the enrollment to be a success, and will show up on the dashboard anyway
            log.info(
                "Attempted to automatically enroll after login. Response code: {0}; response body: {1}".format(
                    enrollment_response.status_code,
                    enrollment_response.content
                )
            )
            if enrollment_response.content != '':
                return enrollment_response.content
        except Exception, e:
            log.exception("Exception automatically enrolling after login: {0}".format(str(e)))


@require_POST
def change_enrollment(request):
    """
    Modify the enrollment status for the logged-in user.

    The request parameter must be a POST request (other methods return 405)
    that specifies course_id and enrollment_action parameters. If course_id or
    enrollment_action is not specified, if course_id is not valid, if
    enrollment_action is something other than "enroll" or "unenroll", if
    enrollment_action is "enroll" and enrollment is closed for the course, or
    if enrollment_action is "unenroll" and the user is not enrolled in the
    course, a 400 error will be returned. If the user is not logged in, 403
    will be returned; it is important that only this case return 403 so the
    front end can redirect the user to a registration or login page when this
    happens. This function should only be called from an AJAX request or
    as a post-login/registration helper, so the error messages in the responses
    should never actually be user-visible.
    """
    user = request.user

    action = request.POST.get("enrollment_action")
    course_id = request.POST.get("course_id")
    if course_id is None:
        return HttpResponseBadRequest(_("Course id not specified"))

    if not user.is_authenticated():
        return HttpResponseForbidden()

    if action == "enroll":
        # Make sure the course exists
        # We don't do this check on unenroll, or a bad course id can't be unenrolled from
        try:
            course = course_from_id(course_id)
        except ItemNotFoundError:
            log.warning("User {0} tried to enroll in non-existent course {1}"
                        .format(user.username, course_id))
            return HttpResponseBadRequest(_("Course id is invalid"))

        if not has_access(user, course, 'enroll'):
            return HttpResponseBadRequest(_("Enrollment is closed"))

        # If this course is available in multiple modes, redirect them to a page
        # where they can choose which mode they want.
        available_modes = CourseMode.modes_for_course(course_id)
        if len(available_modes) > 1:
            return HttpResponse(
                reverse("course_modes_choose", kwargs={'course_id': course_id})
            )

        current_mode = available_modes[0]

        org, course_num, run = course_id.split("/")
        dog_stats_api.increment(
            "common.student.enrollment",
            tags=["org:{0}".format(org),
                  "course:{0}".format(course_num),
                  "run:{0}".format(run)]
        )

        CourseEnrollment.enroll(user, course.id, mode=current_mode.slug)

        return HttpResponse()

    elif action == "add_to_cart":
        # Pass the request handling to shoppingcart.views
        # The view in shoppingcart.views performs error handling and logs different errors.  But this elif clause
        # is only used in the "auto-add after user reg/login" case, i.e. it's always wrapped in try_change_enrollment.
        # This means there's no good way to display error messages to the user.  So we log the errors and send
        # the user to the shopping cart page always, where they can reasonably discern the status of their cart,
        # whether things got added, etc

        shoppingcart.views.add_course_to_cart(request, course_id)
        return HttpResponse(
            reverse("shoppingcart.views.show_cart")
        )

    elif action == "unenroll":
        try:
            CourseEnrollment.unenroll(user, course_id)

            org, course_num, run = course_id.split("/")
            dog_stats_api.increment(
                "common.student.unenrollment",
                tags=["org:{0}".format(org),
                      "course:{0}".format(course_num),
                      "run:{0}".format(run)]
            )

            return HttpResponse()
        except CourseEnrollment.DoesNotExist:
            return HttpResponseBadRequest(_("You are not enrolled in this course"))
    else:
        return HttpResponseBadRequest(_("Enrollment action is invalid"))


def _parse_course_id_from_string(input_str):
    """
    Helper function to determine if input_str (typically the queryparam 'next') contains a course_id.
    @param input_str:
    @return: the course_id if found, None if not
    """
    m_obj = re.match(r'^/courses/(?P<course_id>[^/]+/[^/]+/[^/]+)', input_str)
    if m_obj:
        return m_obj.group('course_id')
    return None


def _get_course_enrollment_domain(course_id):
    """
    Helper function to get the enrollment domain set for a course with id course_id
    @param course_id:
    @return:
    """
    try:
        course = course_from_id(course_id)
        return course.enrollment_domain
    except ItemNotFoundError:
        return None


@ensure_csrf_cookie
def accounts_login(request):
    """
    This view is mainly used as the redirect from the @login_required decorator.  I don't believe that
    the login path linked from the homepage uses it.
    """
    if settings.MITX_FEATURES.get('AUTH_USE_CAS'):
        return redirect(reverse('cas-login'))
    # see if the "next" parameter has been set, whether it has a course context, and if so, whether
    # there is a course-specific place to redirect
    redirect_to = request.GET.get('next')
    if redirect_to:
        course_id = _parse_course_id_from_string(redirect_to)
        if course_id and _get_course_enrollment_domain(course_id):
            return external_auth.views.course_specific_login(request, course_id)
    return render_to_response('login.html')


# Need different levels of logging
@ensure_csrf_cookie
def login_user(request, error=""):
    """AJAX request to log in the user."""
    if 'email' not in request.POST or 'password' not in request.POST:
        return HttpResponse(json.dumps({'success': False,
                                        'value': _('There was an error receiving your login information. Please email us.')}))  # TODO: User error message

    email = request.POST['email']
    password = request.POST['password']
    try:
        user = User.objects.get(email=email)
    except User.DoesNotExist:
        AUDIT_LOG.warning(u"Login failed - Unknown user email: {0}".format(email))
        user = None

    # check if the user has a linked shibboleth account, if so, redirect the user to shib-login
    # This behavior is pretty much like what gmail does for shibboleth.  Try entering some @stanford.edu
    # address into the Gmail login.
    if settings.MITX_FEATURES.get('AUTH_USE_SHIB') and user:
        try:
            eamap = ExternalAuthMap.objects.get(user=user)
            if eamap.external_domain.startswith(external_auth.views.SHIBBOLETH_DOMAIN_PREFIX):
                return HttpResponse(json.dumps({'success': False, 'redirect': reverse('shib-login')}))
        except ExternalAuthMap.DoesNotExist:
            # This is actually the common case, logging in user without external linked login
            AUDIT_LOG.info("User %s w/o external auth attempting login", user)

    # if the user doesn't exist, we want to set the username to an invalid
    # username so that authentication is guaranteed to fail and we can take
    # advantage of the ratelimited backend
    username = user.username if user else ""
    try:
        user = authenticate(username=username, password=password, request=request)
    # this occurs when there are too many attempts from the same IP address
    except RateLimitException:
        return HttpResponse(json.dumps({'success': False,
                                        'value': _('Too many failed login attempts. Try again later.')}))
    if user is None:
        # if we didn't find this username earlier, the account for this email
        # doesn't exist, and doesn't have a corresponding password
        if username != "":
            AUDIT_LOG.warning(u"Login failed - password for {0} is invalid".format(email))
        return HttpResponse(json.dumps({'success': False,
                                        'value': _('Email or password is incorrect.')}))

    if user is not None and user.is_active:
        try:
            # We do not log here, because we have a handler registered
            # to perform logging on successful logins.
            login(request, user)
            if request.POST.get('remember') == 'true':
                request.session.set_expiry(604800)
                log.debug("Setting user session to never expire")
            else:
                request.session.set_expiry(0)
        except Exception as e:
            AUDIT_LOG.critical("Login failed - Could not create session. Is memcached running?")
            log.critical("Login failed - Could not create session. Is memcached running?")
            log.exception(e)
            raise

        redirect_url = try_change_enrollment(request)

        dog_stats_api.increment("common.student.successful_login")
        response = HttpResponse(json.dumps({'success': True, 'redirect_url': redirect_url}))

        # set the login cookie for the edx marketing site
        # we want this cookie to be accessed via javascript
        # so httponly is set to None

        if request.session.get_expire_at_browser_close():
            max_age = None
            expires = None
        else:
            max_age = request.session.get_expiry_age()
            expires_time = time.time() + max_age
            expires = cookie_date(expires_time)

        response.set_cookie(settings.EDXMKTG_COOKIE_NAME,
                            'true', max_age=max_age,
                            expires=expires, domain=settings.SESSION_COOKIE_DOMAIN,
                            path='/',
                            secure=None,
                            httponly=None)

        return response

    AUDIT_LOG.warning(u"Login failed - Account not active for user {0}, resending activation".format(username))

    reactivation_email_for_user(user)
    not_activated_msg = _("This account has not been activated. We have sent another activation message. Please check your e-mail for the activation instructions.")
    return HttpResponse(json.dumps({'success': False,
                                    'value': not_activated_msg}))


@ensure_csrf_cookie
def logout_user(request):
    """
    HTTP request to log out the user. Redirects to marketing page.
    Deletes both the CSRF and sessionid cookies so the marketing
    site can determine the logged in state of the user
    """
    # We do not log here, because we have a handler registered
    # to perform logging on successful logouts.
    logout(request)
    if settings.MITX_FEATURES.get('AUTH_USE_CAS'):
        target = reverse('cas-logout')
    else:
        target = '/'
    response = redirect(target)
    response.delete_cookie(settings.EDXMKTG_COOKIE_NAME,
                           path='/',
                           domain=settings.SESSION_COOKIE_DOMAIN)
    return response


@login_required
@ensure_csrf_cookie
def change_setting(request):
    """JSON call to change a profile setting: Right now, location"""
    # TODO (vshnayder): location is no longer used
    up = UserProfile.objects.get(user=request.user)  # request.user.profile_cache
    if 'location' in request.POST:
        up.location = request.POST['location']
    up.save()

    return HttpResponse(json.dumps({'success': True,
                                    'location': up.location, }))


def _do_create_account(post_vars):
    """
    Given cleaned post variables, create the User and UserProfile objects, as well as the
    registration for this user.

    Returns a tuple (User, UserProfile, Registration).

    Note: this function is also used for creating test users.
    """
    user = User(username=post_vars['username'],
                email=post_vars['email'],
                is_active=False)
    user.set_password(post_vars['password'])
    registration = Registration()
    # TODO: Rearrange so that if part of the process fails, the whole process fails.
    # Right now, we can have e.g. no registration e-mail sent out and a zombie account
    try:
        user.save()
    except IntegrityError:
        js = {'success': False}
        # Figure out the cause of the integrity error
        if len(User.objects.filter(username=post_vars['username'])) > 0:
            js['value'] = _("An account with the Public Username '{username}' already exists.").format(username=post_vars['username'])
            js['field'] = 'username'
            return HttpResponse(json.dumps(js))

        if len(User.objects.filter(email=post_vars['email'])) > 0:
            js['value'] = _("An account with the Email '{email}' already exists.").format(email=post_vars['email'])
            js['field'] = 'email'
            return HttpResponse(json.dumps(js))

        raise

    registration.register(user)

    profile = UserProfile(user=user)
    profile.name = post_vars['name']
    profile.level_of_education = post_vars.get('level_of_education')
    profile.gender = post_vars.get('gender')
    profile.mailing_address = post_vars.get('mailing_address')
    profile.goals = post_vars.get('goals')

    try:
        profile.year_of_birth = int(post_vars['year_of_birth'])
    except (ValueError, KeyError):
        # If they give us garbage, just ignore it instead
        # of asking them to put an integer.
        profile.year_of_birth = None
    try:
        profile.save()
    except Exception:
        log.exception("UserProfile creation failed for user {id}.".format(id=user.id))
    return (user, profile, registration)


@ensure_csrf_cookie
def create_account(request, post_override=None):
    """
    JSON call to create new edX account.
    Used by form in signup_modal.html, which is included into navigation.html
    """
    if settings.MITX_FEATURES.get('USE_CME_REGISTRATION'):
        return cme_create_account(request, post_override=post_override)

    js = {'success': False}

    post_vars = post_override if post_override else request.POST

    # if doing signup for an external authorization, then get email, password, name from the eamap
    # don't use the ones from the form, since the user could have hacked those
    # unless originally we didn't get a valid email or name from the external auth
    DoExternalAuth = 'ExternalAuthMap' in request.session
    if DoExternalAuth:
        eamap = request.session['ExternalAuthMap']
        try:
            validate_email(eamap.external_email)
            email = eamap.external_email
        except ValidationError:
            email = post_vars.get('email', '')
        if eamap.external_name.strip() == '':
            name = post_vars.get('name', '')
        else:
            name = eamap.external_name
        password = eamap.internal_password
        post_vars = dict(post_vars.items())
        post_vars.update(dict(email=email, name=name, password=password))
        log.debug(u'In create_account with external_auth: user = %s, email=%s', name, email)

    # Confirm we have a properly formed request
    for a in ['username', 'email', 'password', 'name']:
        if a not in post_vars:
            js['value'] = _("Error (401 {field}). E-mail us.").format(field=a)
            js['field'] = a
            return HttpResponse(json.dumps(js))

    if post_vars.get('honor_code', 'false') != u'true':
        js['value'] = _("To enroll, you must follow the honor code.").format(field=a)
        js['field'] = 'honor_code'
        return HttpResponse(json.dumps(js))

    # Can't have terms of service for certain SHIB users, like at Stanford
    tos_not_required = (settings.MITX_FEATURES.get("AUTH_USE_SHIB") and
                        settings.MITX_FEATURES.get('SHIB_DISABLE_TOS') and
                        DoExternalAuth and
                        eamap.external_domain.startswith(external_auth.views.SHIBBOLETH_DOMAIN_PREFIX))

    if not tos_not_required:
        if post_vars.get('terms_of_service', 'false') != u'true':
            js['value'] = _("You must accept the terms of service.").format(field=a)
            js['field'] = 'terms_of_service'
            return HttpResponse(json.dumps(js))

    # Confirm appropriate fields are there.
    # TODO: Check e-mail format is correct.
    # TODO: Confirm e-mail is not from a generic domain (mailinator, etc.)? Not sure if
    # this is a good idea
    # TODO: Check password is sane

    required_post_vars = ['username', 'email', 'name', 'password', 'terms_of_service', 'honor_code']
    if tos_not_required:
        required_post_vars = ['username', 'email', 'name', 'password', 'honor_code']

    for a in required_post_vars:
        if len(post_vars[a]) < 2:
            error_str = {'username': 'Username must be minimum of two characters long.',
                         'email': 'A properly formatted e-mail is required.',
                         'name': 'Your legal name must be a minimum of two characters long.',
                         'password': 'A valid password is required.',
                         'terms_of_service': 'Accepting Terms of Service is required.',
                         'honor_code': 'Agreeing to the Honor Code is required.'}
            js['value'] = error_str[a]
            js['field'] = a
            return HttpResponse(json.dumps(js))

    try:
        validate_email(post_vars['email'])
    except ValidationError:
        js['value'] = _("Valid e-mail is required.").format(field=a)
        js['field'] = 'email'
        return HttpResponse(json.dumps(js))

    try:
        validate_slug(post_vars['username'])
    except ValidationError:
        js['value'] = _("Username should only consist of A-Z and 0-9, with no spaces.").format(field=a)
        js['field'] = 'username'
        return HttpResponse(json.dumps(js))

    # Ok, looks like everything is legit.  Create the account.
    ret = _do_create_account(post_vars)
    if isinstance(ret, HttpResponse):  # if there was an error then return that
        return ret
    (user, profile, registration) = ret

    d = {'name': post_vars['name'],
         'key': registration.activation_key,
         }

    # composes activation email
    subject = render_to_string('emails/activation_email_subject.txt', d)
    # Email subject *must not* contain newlines
    subject = ''.join(subject.splitlines())
    message = render_to_string('emails/activation_email.txt', d)

    # dont send email if we are doing load testing or random user generation for some reason
    if not (settings.MITX_FEATURES.get('AUTOMATIC_AUTH_FOR_TESTING')):
        try:
            if settings.MITX_FEATURES.get('REROUTE_ACTIVATION_EMAIL'):
                dest_addr = settings.MITX_FEATURES['REROUTE_ACTIVATION_EMAIL']
                message = ("Activation for %s (%s): %s\n" % (user, user.email, profile.name) +
                           '-' * 80 + '\n\n' + message)
                send_mail(subject, message, settings.DEFAULT_FROM_EMAIL, [dest_addr], fail_silently=False)
            else:
                _res = user.email_user(subject, message, settings.DEFAULT_FROM_EMAIL)
        except:
            log.warning('Unable to send activation email to user', exc_info=True)
            js['value'] = _('Could not send activation e-mail.')
            return HttpResponse(json.dumps(js))

    # Immediately after a user creates an account, we log them in. They are only
    # logged in until they close the browser. They can't log in again until they click
    # the activation link from the email.
    login_user = authenticate(username=post_vars['username'], password=post_vars['password'])
    login(request, login_user)
    request.session.set_expiry(0)

    # TODO: there is no error checking here to see that the user actually logged in successfully,
    # and is not yet an active user.
    if login_user is not None:
        AUDIT_LOG.info(u"Login success on new account creation - {0}".format(login_user.username))

    if DoExternalAuth:
        eamap.user = login_user
        eamap.dtsignup = datetime.datetime.now(UTC)
        eamap.save()
        AUDIT_LOG.info("User registered with external_auth %s", post_vars['username'])
        AUDIT_LOG.info('Updated ExternalAuthMap for %s to be %s', post_vars['username'], eamap)

        if settings.MITX_FEATURES.get('BYPASS_ACTIVATION_EMAIL_FOR_EXTAUTH'):
            log.info('bypassing activation email')
            login_user.is_active = True
            login_user.save()
            AUDIT_LOG.info(u"Login activated on extauth account - {0} ({1})".format(login_user.username, login_user.email))

    redirect_url = try_change_enrollment(request)

    dog_stats_api.increment("common.student.account_created")

    response_params = {'success': True,
                       'redirect_url': redirect_url}

    response = HttpResponse(json.dumps(response_params))

    # set the login cookie for the edx marketing site
    # we want this cookie to be accessed via javascript
    # so httponly is set to None

    if request.session.get_expire_at_browser_close():
        max_age = None
        expires = None
    else:
        max_age = request.session.get_expiry_age()
        expires_time = time.time() + max_age
        expires = cookie_date(expires_time)

    response.set_cookie(settings.EDXMKTG_COOKIE_NAME,
                        'true', max_age=max_age,
                        expires=expires, domain=settings.SESSION_COOKIE_DOMAIN,
                        path='/',
                        secure=None,
                        httponly=None)
    return response


def exam_registration_info(user, course):
    """ Returns a Registration object if the user is currently registered for a current
    exam of the course.  Returns None if the user is not registered, or if there is no
    current exam for the course.
    """
    exam_info = course.current_test_center_exam
    if exam_info is None:
        return None

    exam_code = exam_info.exam_series_code
    registrations = get_testcenter_registration(user, course.id, exam_code)
    if registrations:
        registration = registrations[0]
    else:
        registration = None
    return registration


@login_required
@ensure_csrf_cookie
def begin_exam_registration(request, course_id):
    """ Handles request to register the user for the current
    test center exam of the specified course.  Called by form
    in dashboard.html.
    """
    user = request.user

    try:
        course = course_from_id(course_id)
    except ItemNotFoundError:
        log.error("User {0} enrolled in non-existent course {1}".format(user.username, course_id))
        raise Http404

    # get the exam to be registered for:
    # (For now, we just assume there is one at most.)
    # if there is no exam now (because someone bookmarked this stupid page),
    # then return a 404:
    exam_info = course.current_test_center_exam
    if exam_info is None:
        raise Http404

    # determine if the user is registered for this course:
    registration = exam_registration_info(user, course)

    # we want to populate the registration page with the relevant information,
    # if it already exists.  Create an empty object otherwise.
    try:
        testcenteruser = TestCenterUser.objects.get(user=user)
    except TestCenterUser.DoesNotExist:
        testcenteruser = TestCenterUser()
        testcenteruser.user = user

    context = {'course': course,
               'user': user,
               'testcenteruser': testcenteruser,
               'registration': registration,
               'exam_info': exam_info,
               }

    return render_to_response('test_center_register.html', context)


@ensure_csrf_cookie
def create_exam_registration(request, post_override=None):
    """
    JSON call to create a test center exam registration.
    Called by form in test_center_register.html
    """
    post_vars = post_override if post_override else request.POST

    # first determine if we need to create a new TestCenterUser, or if we are making any update
    # to an existing TestCenterUser.
    username = post_vars['username']
    user = User.objects.get(username=username)
    course_id = post_vars['course_id']
    course = course_from_id(course_id)  # assume it will be found....

    # make sure that any demographic data values received from the page have been stripped.
    # Whitespace is not an acceptable response for any of these values
    demographic_data = {}
    for fieldname in TestCenterUser.user_provided_fields():
        if fieldname in post_vars:
            demographic_data[fieldname] = (post_vars[fieldname]).strip()
    try:
        testcenter_user = TestCenterUser.objects.get(user=user)
        needs_updating = testcenter_user.needs_update(demographic_data)
        log.info("User {0} enrolled in course {1} {2}updating demographic info for exam registration".format(user.username, course_id, "" if needs_updating else "not "))
    except TestCenterUser.DoesNotExist:
        # do additional initialization here:
        testcenter_user = TestCenterUser.create(user)
        needs_updating = True
        log.info("User {0} enrolled in course {1} creating demographic info for exam registration".format(user.username, course_id))

    # perform validation:
    if needs_updating:
        # first perform validation on the user information
        # using a Django Form.
        form = TestCenterUserForm(instance=testcenter_user, data=demographic_data)
        if form.is_valid():
            form.update_and_save()
        else:
            response_data = {'success': False}
            # return a list of errors...
            response_data['field_errors'] = form.errors
            response_data['non_field_errors'] = form.non_field_errors()
            return HttpResponse(json.dumps(response_data), mimetype="application/json")

    # create and save the registration:
    needs_saving = False
    exam = course.current_test_center_exam
    exam_code = exam.exam_series_code
    registrations = get_testcenter_registration(user, course_id, exam_code)
    if registrations:
        registration = registrations[0]
        # NOTE: we do not bother to check here to see if the registration has changed,
        # because at the moment there is no way for a user to change anything about their
        # registration.  They only provide an optional accommodation request once, and
        # cannot make changes to it thereafter.
        # It is possible that the exam_info content has been changed, such as the
        # scheduled exam dates, but those kinds of changes should not be handled through
        # this registration screen.

    else:
        accommodation_request = post_vars.get('accommodation_request', '')
        registration = TestCenterRegistration.create(testcenter_user, exam, accommodation_request)
        needs_saving = True
        log.info("User {0} enrolled in course {1} creating new exam registration".format(user.username, course_id))

    if needs_saving:
        # do validation of registration.  (Mainly whether an accommodation request is too long.)
        form = TestCenterRegistrationForm(instance=registration, data=post_vars)
        if form.is_valid():
            form.update_and_save()
        else:
            response_data = {'success': False}
            # return a list of errors...
            response_data['field_errors'] = form.errors
            response_data['non_field_errors'] = form.non_field_errors()
            return HttpResponse(json.dumps(response_data), mimetype="application/json")

    # only do the following if there is accommodation text to send,
    # and a destination to which to send it.
    # TODO: still need to create the accommodation email templates
#    if 'accommodation_request' in post_vars and 'TESTCENTER_ACCOMMODATION_REQUEST_EMAIL' in settings:
#        d = {'accommodation_request': post_vars['accommodation_request'] }
#
#        # composes accommodation email
#        subject = render_to_string('emails/accommodation_email_subject.txt', d)
#        # Email subject *must not* contain newlines
#        subject = ''.join(subject.splitlines())
#        message = render_to_string('emails/accommodation_email.txt', d)
#
#        try:
#            dest_addr = settings['TESTCENTER_ACCOMMODATION_REQUEST_EMAIL']
#            from_addr = user.email
#            send_mail(subject, message, from_addr, [dest_addr], fail_silently=False)
#        except:
#            log.exception(sys.exc_info())
#            response_data = {'success': False}
#            response_data['non_field_errors'] =  [ 'Could not send accommodation e-mail.', ]
#            return HttpResponse(json.dumps(response_data), mimetype="application/json")

    js = {'success': True}
    return HttpResponse(json.dumps(js), mimetype="application/json")


def auto_auth(request):
    """
    Automatically logs the user in with a generated random credentials
    This view is only accessible when
    settings.MITX_SETTINGS['AUTOMATIC_AUTH_FOR_TESTING'] is true.
    """

    def get_dummy_post_data(username, password, email, name):
        """
        Return a dictionary suitable for passing to post_vars of _do_create_account or post_override
        of create_account, with specified values.
        """
        return {'username': username,
                'email': email,
                'password': password,
                'name': name,
                'honor_code': u'true',
                'terms_of_service': u'true', }

    # generate random user credentials from a small name space (determined by settings)
    name_base = 'USER_'
    pass_base = 'PASS_'

    max_users = settings.MITX_FEATURES.get('MAX_AUTO_AUTH_USERS', 200)
    number = random.randint(1, max_users)

    # Get the params from the request to override default user attributes if specified
    qdict = request.GET

    # Use the params from the request, otherwise use these defaults
    username = qdict.get('username', name_base + str(number))
    password = qdict.get('password', pass_base + str(number))
    email = qdict.get('email', '%s_dummy_test@mitx.mit.edu' % username)
    name = qdict.get('name', '%s Test' % username)

    # if they already are a user, log in
    try:
        user = User.objects.get(username=username)
        user = authenticate(username=username, password=password, request=request)
        login(request, user)

    # else create and activate account info
    except ObjectDoesNotExist:
        post_override = get_dummy_post_data(username, password, email, name)
        create_account(request, post_override=post_override)
        request.user.is_active = True
        request.user.save()

    # return empty success
    return HttpResponse('')


@ensure_csrf_cookie
def activate_account(request, key):
    """When link in activation e-mail is clicked"""
    r = Registration.objects.filter(activation_key=key)
    if len(r) == 1:
        user_logged_in = request.user.is_authenticated()
        already_active = True
        if not r[0].user.is_active:
            r[0].activate()
            already_active = False

        # Enroll student in any pending courses he/she may have if auto_enroll flag is set
        student = User.objects.filter(id=r[0].user_id)
        if student:
            ceas = CourseEnrollmentAllowed.objects.filter(email=student[0].email)
            for cea in ceas:
                if cea.auto_enroll:
                    CourseEnrollment.enroll(student[0], cea.course_id)

        resp = render_to_response(
            "registration/activation_complete.html",
            {
                'user_logged_in': user_logged_in,
                'already_active': already_active
            }
        )
        return resp
    if len(r) == 0:
        return render_to_response(
            "registration/activation_invalid.html",
            {'csrf': csrf(request)['csrf_token']}
        )
    return HttpResponse(_("Unknown error. Please e-mail us to let us know how it happened."))


@ensure_csrf_cookie
def password_reset(request):
    """ Attempts to send a password reset e-mail. """
    if request.method != "POST":
        raise Http404

    form = PasswordResetFormNoActive(request.POST)
    if form.is_valid():
        form.save(use_https=request.is_secure(),
                  from_email=settings.DEFAULT_FROM_EMAIL,
                  request=request,
                  domain_override=request.get_host())
        return HttpResponse(json.dumps({'success': True,
                                        'value': render_to_string('registration/password_reset_done.html', {})}))
    else:
        return HttpResponse(json.dumps({'success': False,
                                        'error': _('Invalid e-mail or user')}))


def password_reset_confirm_wrapper(
    request,
    uidb36=None,
    token=None,
):
    """ A wrapper around django.contrib.auth.views.password_reset_confirm.
        Needed because we want to set the user as active at this step.
    """
    # cribbed from django.contrib.auth.views.password_reset_confirm
    try:
        uid_int = base36_to_int(uidb36)
        user = User.objects.get(id=uid_int)
        user.is_active = True
        user.save()
    except (ValueError, User.DoesNotExist):
        pass
    # we also want to pass settings.PLATFORM_NAME in as extra_context

    extra_context = {"platform_name": settings.PLATFORM_NAME}
    return password_reset_confirm(
        request, uidb36=uidb36, token=token, extra_context=extra_context
    )


def reactivation_email_for_user(user):
    try:
        reg = Registration.objects.get(user=user)
    except Registration.DoesNotExist:
        return HttpResponse(json.dumps({'success': False,
                                        'error': _('No inactive user with this e-mail exists')}))

    d = {'name': user.profile.name,
         'key': reg.activation_key}

    subject = render_to_string('emails/activation_email_subject.txt', d)
    subject = ''.join(subject.splitlines())
    message = render_to_string('emails/activation_email.txt', d)

    try:
        _res = user.email_user(subject, message, settings.DEFAULT_FROM_EMAIL)
    except:
        log.warning('Unable to send reactivation email', exc_info=True)
        return HttpResponse(json.dumps({'success': False, 'error': _('Unable to send reactivation email')}))

    return HttpResponse(json.dumps({'success': True}))


@ensure_csrf_cookie
def change_email_request(request):
    """ AJAX call from the profile page. User wants a new e-mail.
    """
    ## Make sure it checks for existing e-mail conflicts
    if not request.user.is_authenticated:
        raise Http404

    user = request.user

    if not user.check_password(request.POST['password']):
        return HttpResponse(json.dumps({'success': False,
                                        'error': _('Invalid password')}))

    new_email = request.POST['new_email']
    try:
        validate_email(new_email)
    except ValidationError:
        return HttpResponse(json.dumps({'success': False,
                                        'error': _('Valid e-mail address required.')}))

    if User.objects.filter(email=new_email).count() != 0:
        ## CRITICAL TODO: Handle case sensitivity for e-mails
        return HttpResponse(json.dumps({'success': False,
                                        'error': _('An account with this e-mail already exists.')}))

    pec_list = PendingEmailChange.objects.filter(user=request.user)
    if len(pec_list) == 0:
        pec = PendingEmailChange()
        pec.user = user
    else:
        pec = pec_list[0]

    pec.new_email = request.POST['new_email']
    pec.activation_key = uuid.uuid4().hex
    pec.save()

    if pec.new_email == user.email:
        pec.delete()
        return HttpResponse(json.dumps({'success': False,
                                        'error': _('Old email is the same as the new email.')}))

    d = {'key': pec.activation_key,
         'old_email': user.email,
         'new_email': pec.new_email}

    subject = render_to_string('emails/email_change_subject.txt', d)
    subject = ''.join(subject.splitlines())
    message = render_to_string('emails/email_change.txt', d)

    _res = send_mail(subject, message, settings.DEFAULT_FROM_EMAIL, [pec.new_email])

    return HttpResponse(json.dumps({'success': True}))


@ensure_csrf_cookie
@transaction.commit_manually
def confirm_email_change(request, key):
    """ User requested a new e-mail. This is called when the activation
    link is clicked. We confirm with the old e-mail, and update
    """
    try:
        try:
            pec = PendingEmailChange.objects.get(activation_key=key)
        except PendingEmailChange.DoesNotExist:
            transaction.rollback()
            return render_to_response("invalid_email_key.html", {})

        user = pec.user
        address_context = {
            'old_email': user.email,
            'new_email': pec.new_email
        }

        if len(User.objects.filter(email=pec.new_email)) != 0:
            transaction.rollback()
            return render_to_response("email_exists.html", {})

        subject = render_to_string('emails/email_change_subject.txt', address_context)
        subject = ''.join(subject.splitlines())
        message = render_to_string('emails/confirm_email_change.txt', address_context)
        up = UserProfile.objects.get(user=user)
        meta = up.get_meta()
        if 'old_emails' not in meta:
            meta['old_emails'] = []
        meta['old_emails'].append([user.email, datetime.datetime.now(UTC).isoformat()])
        up.set_meta(meta)
        up.save()
        # Send it to the old email...
        try:
            user.email_user(subject, message, settings.DEFAULT_FROM_EMAIL)
        except Exception:
            transaction.rollback()
            log.warning('Unable to send confirmation email to old address', exc_info=True)
            return render_to_response("email_change_failed.html", {'email': user.email})

        user.email = pec.new_email
        user.save()
        pec.delete()
        # And send it to the new email...
        try:
            user.email_user(subject, message, settings.DEFAULT_FROM_EMAIL)
        except Exception:
            transaction.rollback()
            log.warning('Unable to send confirmation email to new address', exc_info=True)
            return render_to_response("email_change_failed.html", {'email': pec.new_email})

        transaction.commit()
        return render_to_response("email_change_successful.html", address_context)
    except Exception:
        # If we get an unexpected exception, be sure to rollback the transaction
        transaction.rollback()
        raise


@ensure_csrf_cookie
def change_name_request(request):
    """ Log a request for a new name. """
    if not request.user.is_authenticated:
        raise Http404

    try:
        pnc = PendingNameChange.objects.get(user=request.user)
    except PendingNameChange.DoesNotExist:
        pnc = PendingNameChange()
    pnc.user = request.user
    pnc.new_name = request.POST['new_name']
    pnc.rationale = request.POST['rationale']
    if len(pnc.new_name) < 2:
        return HttpResponse(json.dumps({'success': False, 'error': _('Name required')}))
    pnc.save()

    # The following automatically accepts name change requests. Remove this to
    # go back to the old system where it gets queued up for admin approval.
    accept_name_change_by_id(pnc.id)

    return HttpResponse(json.dumps({'success': True}))


@ensure_csrf_cookie
def pending_name_changes(request):
    """ Web page which allows staff to approve or reject name changes. """
    if not request.user.is_staff:
        raise Http404

    changes = list(PendingNameChange.objects.all())
    js = {'students': [{'new_name': c.new_name,
                        'rationale': c.rationale,
                        'old_name': UserProfile.objects.get(user=c.user).name,
                        'email': c.user.email,
                        'uid': c.user.id,
                        'cid': c.id} for c in changes]}
    return render_to_response('name_changes.html', js)


@ensure_csrf_cookie
def reject_name_change(request):
    """ JSON: Name change process. Course staff clicks 'reject' on a given name change """
    if not request.user.is_staff:
        raise Http404

    try:
        pnc = PendingNameChange.objects.get(id=int(request.POST['id']))
    except PendingNameChange.DoesNotExist:
        return HttpResponse(json.dumps({'success': False, 'error': _('Invalid ID')}))

    pnc.delete()
    return HttpResponse(json.dumps({'success': True}))


def accept_name_change_by_id(id):
    try:
        pnc = PendingNameChange.objects.get(id=id)
    except PendingNameChange.DoesNotExist:
        return HttpResponse(json.dumps({'success': False, 'error': _('Invalid ID')}))

    u = pnc.user
    up = UserProfile.objects.get(user=u)

    # Save old name
    meta = up.get_meta()
    if 'old_names' not in meta:
        meta['old_names'] = []
    meta['old_names'].append([up.name, pnc.rationale, datetime.datetime.now(UTC).isoformat()])
    up.set_meta(meta)

    up.name = pnc.new_name
    up.save()
    pnc.delete()

    return HttpResponse(json.dumps({'success': True}))


@ensure_csrf_cookie
def accept_name_change(request):
    """ JSON: Name change process. Course staff clicks 'accept' on a given name change

    We used this during the prototype but now we simply record name changes instead
    of manually approving them. Still keeping this around in case we want to go
    back to this approval method.
    """
    if not request.user.is_staff:
        raise Http404

    return accept_name_change_by_id(int(request.POST['id']))


@require_POST
@login_required
@ensure_csrf_cookie
def change_email_settings(request):
    """Modify logged-in user's setting for receiving emails from a course."""
    user = request.user

    course_id = request.POST.get("course_id")
    receive_emails = request.POST.get("receive_emails")
    if receive_emails:
        optout_object = Optout.objects.filter(user=user, course_id=course_id)
        if optout_object:
            optout_object.delete()
        log.info(u"User {0} ({1}) opted in to receive emails from course {2}".format(user.username, user.email, course_id))
        track.views.server_track(request, "change-email-settings", {"receive_emails": "yes", "course": course_id}, page='dashboard')
    else:
        Optout.objects.get_or_create(user=user, course_id=course_id)
        log.info(u"User {0} ({1}) opted out of receiving emails from course {2}".format(user.username, user.email, course_id))
        track.views.server_track(request, "change-email-settings", {"receive_emails": "no", "course": course_id}, page='dashboard')

    return HttpResponse(json.dumps({'success': True}))
<|MERGE_RESOLUTION|>--- conflicted
+++ resolved
@@ -58,10 +58,8 @@
 import external_auth.views
 
 from bulk_email.models import Optout
-<<<<<<< HEAD
 from cme_registration.views import cme_register_user, cme_create_account
-=======
->>>>>>> cbebb42c
+
 import shoppingcart
 
 import track.views
